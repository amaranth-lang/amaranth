--- conflicted
+++ resolved
@@ -23,11 +23,8 @@
     #long_description="""TODO""",
     license="BSD",
     python_requires="~=3.6",
-    setup_requires=["setuptools_scm", "wheel"],
-<<<<<<< HEAD
+    setup_requires=["setuptools_scm"],
     extra_requires=["wheel"],
-=======
->>>>>>> 8acb27bf
     install_requires=[
         "setuptools",
         "pyvcd~=0.2.0", # for nmigen.pysim
